--- conflicted
+++ resolved
@@ -15,13 +15,8 @@
 cxx_compiler:            # [win]
   - vs2022               # [win]
 
-<<<<<<< HEAD
 MACOSX_SDK_VERSION:    # [osx and x86_64]
   - 10.15              # [osx and x86_64]
 
 CONDA_BUILD_SYSROOT:
-  - /opt/MacOSX10.15.sdk        # [osx and x86_64]
-=======
-CONDA_BUILD_SYSROOT:
-  - /opt/MacOSX10.10.sdk  # [osx and x86_64]
->>>>>>> 54ce391a
+  - /opt/MacOSX10.15.sdk        # [osx and x86_64]