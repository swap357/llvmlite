#!/bin/bash

set -ex

#TODO: These should come from cbc.yaml?
if [ -n "$MACOSX_DEPLOYMENT_TARGET" ]; then
    if [[ $build_platform == osx-arm64 ]]; then
        export MACOSX_DEPLOYMENT_TARGET=11.1
    else
<<<<<<< HEAD
        # OSX needs 10.15 or above for consistency with wheel builds
        export MACOSX_DEPLOYMENT_TARGET=10.15
=======
        export MACOSX_DEPLOYMENT_TARGET=10.12
>>>>>>> 54ce391a
    fi
fi

export PYTHONNOUSERSITE=1

# This is Numba channel specific: enables static linking of stdlibc++
if [[ "$(uname)" != "Darwin" ]]; then
    export LLVMLITE_CXX_STATIC_LINK=1
fi
# This is Numba channel specific: declare this as a conda package
export LLVMLITE_PACKAGE_FORMAT="conda"

$PYTHON -m pip install --no-index --no-deps --no-build-isolation -vv .<|MERGE_RESOLUTION|>--- conflicted
+++ resolved
@@ -7,12 +7,8 @@
     if [[ $build_platform == osx-arm64 ]]; then
         export MACOSX_DEPLOYMENT_TARGET=11.1
     else
-<<<<<<< HEAD
         # OSX needs 10.15 or above for consistency with wheel builds
         export MACOSX_DEPLOYMENT_TARGET=10.15
-=======
-        export MACOSX_DEPLOYMENT_TARGET=10.12
->>>>>>> 54ce391a
     fi
 fi
 
