--- conflicted
+++ resolved
@@ -1165,7 +1165,6 @@
                 call void @"llvm.assume"(i1 %"c")
             """)
 
-<<<<<<< HEAD
     def test_vector_ops(self):
         block = self.block(name='insert_block')
         builder = ir.IRBuilder(block)
@@ -1223,7 +1222,7 @@
 
         builder.ret(builder.add(c, d))
         self.assert_valid_ir(builder.module)
-=======
+
     def test_bitreverse(self):
         block = self.block(name='my_block')
         builder = ir.IRBuilder(block)
@@ -1387,7 +1386,6 @@
         self.assertIn(
             "expected types to be the same, got float, double, float",
             str(raises.exception))
->>>>>>> c7f8a00d
 
 
 class TestBuilderMisc(TestBase):
