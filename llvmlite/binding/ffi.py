--- conflicted
+++ resolved
@@ -23,10 +23,7 @@
 LLVMTargetRef = _make_opaque_ref("LLVMTarget")
 LLVMTargetMachineRef = _make_opaque_ref("LLVMTargetMachine")
 LLVMMemoryBufferRef = _make_opaque_ref("LLVMMemoryBuffer")
-<<<<<<< HEAD
 LLVMGlobalsIterator = _make_opaque_ref("LLVMGlobalsIterator")
-=======
->>>>>>> ed8dd36a
 
 
 lib = ctypes.CDLL(os.path.join(os.path.dirname(__file__), get_library_name()))
@@ -140,4 +137,4 @@
 
     # XXX useful?
     def __hash__(self):
-        return hash(ctypes.cast(self._ptr, ctypes.c_void_p).value)+        return hash(ctypes.cast(self._ptr, ctypes.c_void_p).value)
