name: llvmlite_win-64_wheel_builder

on:
  pull_request:
    paths:
      - .github/workflows/llvmlite_win-64_wheel_builder.yml
  workflow_dispatch:
    inputs:
      llvmdev_run_id:
        description: 'llvmdev workflow run ID (optional)'
        required: false
        type: string
      upload_wheel_to_anaconda:
        description: 'Upload wheel to Anaconda Cloud - numba channel'
        required: false
        type: boolean
        default: false

# Add concurrency control
concurrency:
  group: ${{ github.workflow }}-${{ github.event.pull_request.number || github.sha }}
  cancel-in-progress: true

env:
  FALLBACK_LLVMDEV_VERSION: "20"
  CONDA_CHANNEL_NUMBA: numba/label/llvm20-wheel
  VALIDATION_PYTHON_VERSION: "3.12"
  ARTIFACT_RETENTION_DAYS: 7

jobs:
  win-64-build:
    name: win-64-build
    runs-on: windows-2025
    defaults:
      run:
        shell: bash -elx {0}
    strategy:
      matrix:
        python-version: ["3.10", "3.11", "3.12", "3.13", "3.14"]
      fail-fast: false

    steps:
      - name: Clone repository
        uses: actions/checkout@08c6903cd8c0fde910a37f88322edcfb5dd907a8 # v5.0.0
        with:
          fetch-depth: 0

      - name: Setup Miniconda
        uses: conda-incubator/setup-miniconda@835234971496cad1653abb28a638a281cf32541f # v3.2.0
        with:
<<<<<<< HEAD
=======
          python-version: ${{ matrix.python-version != '3.14' && matrix.python-version || '3.12'}}
>>>>>>> 4c6abc37
          conda-remove-defaults: true
          auto-update-conda: true
          auto-activate-base: true

<<<<<<< HEAD
      - name: Setup Python
        uses: actions/setup-python@e797f83bcb11b83ae66e0230d6156d7c80228e7c # v6.0.0
        with:
          python-version: ${{ matrix.python-version }}
          allow-prereleases: true

=======
      - name: Install Python 3.14
        if: matrix.python-version == '3.14'
        run: |
          conda install -c ad-testing/label/py314 -c defaults python=${{ matrix.python-version }} -y
  
>>>>>>> 4c6abc37
      - name: Download llvmdev Artifact
        if: ${{ inputs.llvmdev_run_id != '' }}
        uses: actions/download-artifact@634f93cb2916e3fdff6788551b99b062d0335ce0 # v5.0.0
        with:
          name: llvmdev_for_wheel_win-64
          path: llvmdev_conda_packages
          run-id: ${{ inputs.llvmdev_run_id }}
          repository: ${{ github.repository }}
          github-token: ${{ secrets.GITHUB_TOKEN }}

      - name: Install build dependencies
        run: |
          if [ "${{ inputs.llvmdev_run_id }}" != "" ]; then
              CHAN="file:///${{ github.workspace }}/llvmdev_conda_packages"
              conda install -c defaults -c "$CHAN" "llvmdev=${{ env.FALLBACK_LLVMDEV_VERSION }}"
          else
              CHAN="${{ env.CONDA_CHANNEL_NUMBA }}"
              conda install -c defaults "${CHAN}::llvmdev=${{ env.FALLBACK_LLVMDEV_VERSION }}"
          fi
<<<<<<< HEAD
          conda install -c defaults cmake libxml2
          python -m pip install build wheel setuptools
=======
          conda install -c defaults cmake libxml2 
          python -m pip install build
>>>>>>> 4c6abc37

      - name: Build wheel
        env:
          LLVMLITE_PACKAGE_FORMAT: "wheel"
        run: python -m build --wheel --no-isolation

      - name: Upload llvmlite wheel
        uses: actions/upload-artifact@ea165f8d65b6e75b540449e92b4886f43607fa02 # v4.6.2
        with:
          name: llvmlite-win-64-py${{ matrix.python-version }}
          path: dist/*.whl
          compression-level: 0
          retention-days: ${{ env.ARTIFACT_RETENTION_DAYS }}
          if-no-files-found: error

      - name: Show Workflow Run ID
        run: "echo \"Workflow Run ID: ${{ github.run_id }}\""

  win-64-validate:
    name: win-64-validate
    needs: win-64-build
    runs-on: windows-2025
    defaults:
      run:
        shell: bash -elx {0}
    strategy:
      matrix:
        python-version: ["3.10", "3.11", "3.12", "3.13", "3.14"]
      fail-fast: false
    steps:
      - name: Clone repository
        uses: actions/checkout@08c6903cd8c0fde910a37f88322edcfb5dd907a8 # v5.0.0

      - name: Setup Miniconda
        uses: conda-incubator/setup-miniconda@835234971496cad1653abb28a638a281cf32541f # v3.2.0
        with:
          python-version: ${{ env.VALIDATION_PYTHON_VERSION }}
          conda-remove-defaults: true
          auto-update-conda: true
          auto-activate-base: true

      - name: Install validation dependencies
        run: conda install -c defaults py-lief wheel twine keyring rfc3986

      - name: Download llvmlite wheels
        uses: actions/download-artifact@634f93cb2916e3fdff6788551b99b062d0335ce0 # v5.0.0
        with:
          name: llvmlite-win-64-py${{ matrix.python-version }}
          path: dist

      - name: Validate wheels
        run: |
          cd dist
          for WHL_FILE in *.whl; do
            wheel unpack "$WHL_FILE"
            python "$GITHUB_WORKSPACE"/buildscripts/github/validate_win-64_wheel.py llvmlite/binding/llvmlite.dll
            twine check "$WHL_FILE"
          done

  win-64-test:
    name: win-64-test
    needs: win-64-validate
    runs-on: windows-2025
    defaults:
      run:
        shell: bash -elx {0}
    strategy:
      matrix:
        python-version: ["3.10", "3.11", "3.12", "3.13", "3.14"]
      fail-fast: false

    steps:
      - name: Setup Python
        uses: actions/setup-python@e797f83bcb11b83ae66e0230d6156d7c80228e7c # v6.0.0
        with:
          python-version: ${{ matrix.python-version }}
          allow-prereleases: true

      - name: Download llvmlite wheel
        uses: actions/download-artifact@634f93cb2916e3fdff6788551b99b062d0335ce0 # v5.0.0
        with:
          name: llvmlite-win-64-py${{ matrix.python-version }}
          path: dist

      - name: Install and test
        env:
          LLVMLITE_DIST_TEST: "1"
        run: |
          # Upgrade pip and install wheel
          python -m pip install --upgrade pip wheel

          echo "Installing lief for distribution testing"
          python -m pip install -v lief

          # Install wheel and run tests
          cd dist
          # Windows compatible way to get the wheel file using bash
          whl=$(ls -1 ./*.whl)
          echo "Using wheel: $whl"
          python -m pip install "$whl"

          # Run tests
          python -m llvmlite.tests

  win-64-upload:
    name: win-64-upload
    needs: win-64-test
    if: github.event_name == 'workflow_dispatch' && inputs.upload_wheel_to_anaconda
    runs-on: windows-2025
    defaults:
      run:
        shell: bash -elx {0}
    strategy:
      matrix:
        python-version: ["3.10", "3.11", "3.12", "3.13", "3.14"]
      fail-fast: false
    steps:
      - name: Setup Miniconda
        uses: conda-incubator/setup-miniconda@835234971496cad1653abb28a638a281cf32541f # v3.2.0
        with:
          python-version: ${{ env.VALIDATION_PYTHON_VERSION }}
          conda-remove-defaults: true
          auto-update-conda: true
          auto-activate-base: true

      - name: Install anaconda-client
        run: conda install -c anaconda anaconda-client

      - name: Download llvmlite wheel
        uses: actions/download-artifact@634f93cb2916e3fdff6788551b99b062d0335ce0 # v5.0.0
        with:
          name: llvmlite-win-64-py${{ matrix.python-version }}
          path: dist

      - name: Upload wheel to Anaconda Cloud
        env:
          ANACONDA_API_TOKEN: ${{ secrets.NUMBA_CHANNEL_WHEEL_UPLOAD }}
        run: |
          cd dist
          whl=$(ls -1 ./*.whl)
          echo "Uploading wheel: $whl"
          anaconda -t "$ANACONDA_API_TOKEN" upload --force -u numba -l dev "$whl"<|MERGE_RESOLUTION|>--- conflicted
+++ resolved
@@ -48,28 +48,16 @@
       - name: Setup Miniconda
         uses: conda-incubator/setup-miniconda@835234971496cad1653abb28a638a281cf32541f # v3.2.0
         with:
-<<<<<<< HEAD
-=======
-          python-version: ${{ matrix.python-version != '3.14' && matrix.python-version || '3.12'}}
->>>>>>> 4c6abc37
           conda-remove-defaults: true
           auto-update-conda: true
           auto-activate-base: true
 
-<<<<<<< HEAD
       - name: Setup Python
         uses: actions/setup-python@e797f83bcb11b83ae66e0230d6156d7c80228e7c # v6.0.0
         with:
           python-version: ${{ matrix.python-version }}
           allow-prereleases: true
 
-=======
-      - name: Install Python 3.14
-        if: matrix.python-version == '3.14'
-        run: |
-          conda install -c ad-testing/label/py314 -c defaults python=${{ matrix.python-version }} -y
-  
->>>>>>> 4c6abc37
       - name: Download llvmdev Artifact
         if: ${{ inputs.llvmdev_run_id != '' }}
         uses: actions/download-artifact@634f93cb2916e3fdff6788551b99b062d0335ce0 # v5.0.0
@@ -89,13 +77,8 @@
               CHAN="${{ env.CONDA_CHANNEL_NUMBA }}"
               conda install -c defaults "${CHAN}::llvmdev=${{ env.FALLBACK_LLVMDEV_VERSION }}"
           fi
-<<<<<<< HEAD
           conda install -c defaults cmake libxml2
           python -m pip install build wheel setuptools
-=======
-          conda install -c defaults cmake libxml2 
-          python -m pip install build
->>>>>>> 4c6abc37
 
       - name: Build wheel
         env:
