--- conflicted
+++ resolved
@@ -106,14 +106,11 @@
           retention-days: 7
           if-no-files-found: error
 
-<<<<<<< HEAD
       - name: Get Workflow Run ID
         run: |
           echo "Current workflow run ID: ${{ github.run_id }}"
           echo "Use this ID when triggering llvmlite workflow"
-
-=======
->>>>>>> 7fdad613
+          
   osx-64:
     name: Build LLVMDEV (osx-64)
     runs-on: macos-13
@@ -156,7 +153,3 @@
         run: |
           echo "Current workflow run ID: ${{ github.run_id }}"
           echo "Use this ID when triggering llvmlite workflow"
-<<<<<<< HEAD
-=======
-      
->>>>>>> 7fdad613
