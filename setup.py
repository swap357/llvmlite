--- conflicted
+++ resolved
@@ -22,13 +22,8 @@
 import sys
 
 
-<<<<<<< HEAD
-min_python_version = (3, 7)
+min_python_version = (3, 8)
 max_python_version = (3, 12)  # exclusive
-=======
-min_python_version = (3, 8)
-max_python_version = (3, 11)  # exclusive
->>>>>>> dffe582d
 
 
 def _version_info_str(int_tuple):
